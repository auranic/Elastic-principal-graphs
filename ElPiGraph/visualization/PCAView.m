--- conflicted
+++ resolved
@@ -25,7 +25,6 @@
 %       If pc2 is number of component then this value is calculated.
 
     % Check input arguments
-<<<<<<< HEAD
     
     TrimmingRadius = Inf;
     for i=1:2:length(varargin)
@@ -36,8 +35,6 @@
     end
     
     
-=======
->>>>>>> 56a4aab1
     if nargin < 3
         error('At least Nodes, Edges, data must be specified');
     end
@@ -89,18 +86,11 @@
     % Get size of nodes
     SquaredX = sum(data.^2, 2);
     MaxBlockSize = 10000;
-<<<<<<< HEAD
+
     [partition] = PartitionData(data,Nodes,MaxBlockSize,SquaredX,TrimmingRadius);
-    NodeSizes = ones(size(Nodes,1),1);
-     for i=1:size(Nodes,1)
-         NodeSizes(i) = sum(partition==i)+1;
-     end
-=======
-    partition = PartitionData(data, Nodes, MaxBlockSize, SquaredX);
     
     % Calculate weights for Relative size
     NodeSizes = accumarray(partition, 1, [size(Nodes, 1), 1]) + 1;
->>>>>>> 56a4aab1
     
     % Create figure
     figure;
@@ -112,7 +102,7 @@
     % Draw points for stars
     inds = ismember(partition, find(node_partition == 0));
     plot(xData(inds),yData(inds),'ko','MarkerSize',2); hold on;
-<<<<<<< HEAD
+
     for i=1:max(node_partition)
         labels(i) = {int2str(i)};
     end
@@ -128,7 +118,7 @@
         for j=1:size(inds1,1)
             inds = [inds;find(partition==inds1(j))];
         end
-=======
+
     % Number of branches
     B = max(node_partition);
     % Form colour map
@@ -137,7 +127,6 @@
     for i=1:B
         %Select data points associated with branch i
         inds = ismember(partition, find(node_partition == i));
->>>>>>> 56a4aab1
         color = LabelColorMap(char(int2str(i)));
         plot(xData(inds), yData(inds), 'ko', 'MarkerSize', 2,...
             'MarkerFaceColor', color, 'MarkerEdgeColor', color);
